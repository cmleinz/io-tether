--- conflicted
+++ resolved
@@ -3,13 +3,8 @@
 
 use tokio::net::{TcpStream, ToSocketAddrs};
 
-<<<<<<< HEAD
-/// Used to construct [`TcpStream`]s
-pub struct TcpConnector;
-=======
 /// Wrapper for building [`TcpStream`]s
 pub struct TcpConnector<A>(A);
->>>>>>> 82e20678
 
 impl<A> TcpConnector<A> {
     pub fn new(address: A) -> Self {
@@ -30,18 +25,11 @@
     R: Resolver,
     A: 'static + ToSocketAddrs + Clone + Send + Sync,
 {
-<<<<<<< HEAD
-    /// Initialize a TCP socket connection
-    pub async fn connect_tcp(initializer: I, resolver: R) -> Result<Self, std::io::Error> {
-        let mut connector = TcpConnector;
-        let io = connector.connect(initializer.clone()).await?;
-        Ok(Tether::new(connector, io, initializer, resolver))
-=======
+    /// Helper function for building a TCP connection
     pub async fn connect_tcp(address: A, resolver: R) -> Result<Self, std::io::Error> {
         let mut connector = TcpConnector::new(address);
         let io = connector.connect().await?;
         Ok(Tether::new(connector, io, resolver))
->>>>>>> 82e20678
     }
 }
 
